--- conflicted
+++ resolved
@@ -307,11 +307,7 @@
         # ok, that's not super beautiful
         if val.lower() == "true":
             val = True
-<<<<<<< HEAD
-        if val.lower() == "false":
-=======
         elif val.lower() == "false":
->>>>>>> ea6d8ca6
             val = False
         try:
             val = int(val)
